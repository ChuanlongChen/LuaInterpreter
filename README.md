--- conflicted
+++ resolved
@@ -8,8 +8,6 @@
 *** Thanks again! Now go create something AMAZING! :D
 -->
 
-
-
 <!-- PROJECT SHIELDS -->
 <!--
 *** I'm using markdown "reference style" links for readability.
@@ -18,15 +16,8 @@
 *** for contributors-url, forks-url, etc. This is an optional, concise syntax you may use.
 *** https://www.markdownguide.org/basic-syntax/#reference-style-links
 -->
-<<<<<<< HEAD
 
 
-=======
-[![MIT License][license-shield]][license-url]
-[![Contributors][contributors-shield]][contributors-url]
-[![Issues][issues-shield]][issues-url]
-[![LinkedIn][linkedin-shield]][linkedin-url]
->>>>>>> a1275d76
 <!-- PROJECT LOGO -->
 <br />
 <div align="center">
@@ -64,19 +55,17 @@
 
 ### Prerequisites
 
-Golang programming environment is required
-
-[Install Golang](https://go.dev/doc/install)
+Golang programming environment is required. [Install Golang](https://go.dev/doc/install)
 
 <!-- USAGE EXAMPLES -->
-## Usage
+### Usage
 #### 1. Build
-Run the following commmand under 'src' folder
+Run the following commmand under 'src' folder :
 ```
 go build 
 ```
 #### 2. Test
-Run the following commmand under 'src' folder
+Run the following commmand under 'src' folder :
 ```
 ./luago/main  lua/test.lua
 ```
